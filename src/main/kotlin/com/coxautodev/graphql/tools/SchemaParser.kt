package com.coxautodev.graphql.tools

import com.google.common.collect.BiMap
import com.google.common.collect.HashBiMap
import graphql.Scalars.GraphQLBigDecimal
import graphql.Scalars.GraphQLBigInteger
import graphql.Scalars.GraphQLBoolean
import graphql.Scalars.GraphQLByte
import graphql.Scalars.GraphQLChar
import graphql.Scalars.GraphQLFloat
import graphql.Scalars.GraphQLID
import graphql.Scalars.GraphQLInt
import graphql.Scalars.GraphQLLong
import graphql.Scalars.GraphQLShort
import graphql.Scalars.GraphQLString
import graphql.language.AbstractNode
import graphql.language.Definition
import graphql.language.Directive
import graphql.language.Document
import graphql.language.EnumTypeDefinition
import graphql.language.FieldDefinition
import graphql.language.InputObjectTypeDefinition
import graphql.language.InputValueDefinition
import graphql.language.InterfaceTypeDefinition
import graphql.language.ListType
import graphql.language.NonNullType
import graphql.language.ObjectTypeDefinition
import graphql.language.ScalarTypeDefinition
import graphql.language.SchemaDefinition
import graphql.language.StringValue
import graphql.language.Type
import graphql.language.TypeName
import graphql.language.UnionTypeDefinition
import graphql.parser.Parser
import graphql.schema.GraphQLEnumType
import graphql.schema.GraphQLFieldDefinition
import graphql.schema.GraphQLInputObjectType
import graphql.schema.GraphQLInputType
import graphql.schema.GraphQLInterfaceType
import graphql.schema.GraphQLList
import graphql.schema.GraphQLNonNull
import graphql.schema.GraphQLObjectType
import graphql.schema.GraphQLOutputType
import graphql.schema.GraphQLScalarType
import graphql.schema.GraphQLSchema
import graphql.schema.GraphQLType
import graphql.schema.GraphQLTypeReference
import graphql.schema.GraphQLUnionType
import graphql.schema.TypeResolverProxy

/**
 * Parses a GraphQL Schema and maps object fields to provided class methods.
 *
 * @author Andrew Potter
 */
class SchemaParser private constructor(doc: Document, resolvers: List<GraphQLResolver<*>>, userScalars: Map<String, GraphQLScalarType>, val dictionary: BiMap<String, Class<*>>) {

    val DEFAULT_DEPRECATION_MESSAGE = "No longer supported"

    class Builder(
        private val schemaString: StringBuilder = StringBuilder(),
        private val resolvers: MutableList<GraphQLResolver<*>> = mutableListOf(),
        private val dictionary: BiMap<String, Class<*>> = HashBiMap.create(),
        private val scalars: MutableList<GraphQLScalarType> = mutableListOf()) {

        /**
         * Add GraphQL schema files from the classpath.
         */
        fun files(vararg files: String) = this.apply {
            files.forEach { this.file(it) }
        }

        /**
         * Add a GraphQL Schema file from the classpath.
         */
        fun file(filename: String) = this.apply {
            this.schemaString(java.io.BufferedReader(java.io.InputStreamReader(
                object : Any() {}.javaClass.classLoader.getResourceAsStream(filename) ?: throw java.io.FileNotFoundException("classpath:$filename")
            )).readText())
        }

        /**
         * Add a GraphQL schema string directly.
         */
        fun schemaString(string: String) = this.apply {
            schemaString.append("\n").append(string)
        }

        /**
         * Add GraphQLResolvers to the parser's dictionary.
         */
        fun resolvers(vararg resolvers: GraphQLResolver<*>) = this.apply {
            this.resolvers.addAll(resolvers)
        }

        /**
         * Add GraphQLResolvers to the parser's dictionary.
         */
        fun resolvers(resolvers: List<GraphQLResolver<*>>) = this.apply {
            this.resolvers.addAll(resolvers)
        }

        /**
         * Add data classes to the parser's dictionary.
         */
        fun dataClasses(vararg dataClasses: Class<*>) = this.apply {
            this.dictionary(*dataClasses)
        }

        /**
         * Add enums to the parser's dictionary.
         */
        fun enums(vararg enums: Class<*>) = this.apply {
            this.dictionary(*enums)
        }

        /**
         * Add arbitrary classes to the parser's dictionary.
         */
        fun dictionary(name: String, clazz: Class<*>): Builder = this.apply {
            this.dictionary.put(name, clazz)
        }

        /**
         * Add arbitrary classes to the parser's dictionary.
         */
        fun dictionary(dictionary: Map<String, Class<*>>) = this.apply {
            this.dictionary.putAll(dictionary)
        }

        /**
         * Add arbitrary classes to the parser's dictionary.
         */
        fun dictionary(clazz: Class<*>) = this.apply {
            this.dictionary(clazz.simpleName, clazz)
        }

        /**
         * Add arbitrary classes to the parser's dictionary.
         */
        fun dictionary(vararg dictionary: Class<*>) = this.apply {
            dictionary.forEach { this.dictionary(it) }
        }

        /**
         * Add arbitrary classes to the parser's dictionary.
         */
        fun dictionary(dictionary: List<Class<*>>) = this.apply {
            dictionary.forEach { this.dictionary(it) }
        }

        /**
         * Add scalars to the parser's dictionary.
         */
        fun scalars(vararg scalars: GraphQLScalarType) = this.apply {
            this.scalars.addAll(scalars)
        }

        /**
         * Build the parser with the supplied schema and dictionary.
         */
        fun build(): SchemaParser {
            return SchemaParser(Parser().parseDocument(this.schemaString.toString()), this.resolvers, this.scalars.associateBy { it.name }, this.dictionary)
        }
    }

    companion object {
        @JvmStatic fun newParser() = Builder()
    }

    private val allDefinitions: List<Definition> = doc.definitions
    private inline fun <reified T> getDefinitions(): List<T> = allDefinitions.filter { it is T }.map { it as T }

    private val schemaDefinitions: List<SchemaDefinition> = getDefinitions()
    private val objectDefinitions: List<ObjectTypeDefinition> = getDefinitions()
    private val inputObjectDefinitions: List<InputObjectTypeDefinition> = getDefinitions()
    private val enumDefinitions: List<EnumTypeDefinition> = getDefinitions()
    private val interfaceDefinitions: List<InterfaceTypeDefinition> = getDefinitions()
    private val unionDefinitions: List<UnionTypeDefinition> = getDefinitions()
    private val scalarDefinitions: List<ScalarTypeDefinition> = getDefinitions()

    private val resolvers = resolvers.map { Resolver(it, dictionary) }.associateBy { it.name }

    // Ensure all scalar definitions have implementations and add the definition to those.
    private val userScalars = scalarDefinitions.map { definition ->
        val provided = userScalars[definition.name] ?: throw SchemaError("Expected a user-defined GraphQL scalar type with name '${definition.name}' but found none!")
        GraphQLScalarType(provided.name, getDocumentation(definition), provided.coercing, definition)
    }.associateBy { it.name!! }

    /**
     * Parses the given schema with respect to the given dictionary and returns GraphQL objects.
     */
    fun parseSchemaObjects(): SchemaObjects {

        // Figure out what query and mutation types are called
        val queryType = schemaDefinitions.lastOrNull()?.operationTypeDefinitions?.find { it.name == "query" }?.type as TypeName?
        val mutationType = schemaDefinitions.lastOrNull()?.operationTypeDefinitions?.find { it.name == "mutation" }?.type as TypeName?
        val queryName = queryType?.name ?: "Query"
        val mutationName = mutationType?.name ?: "Mutation"

        // Create GraphQL objects
        val interfaces = interfaceDefinitions.map { createInterfaceObject(it) }
        val objects = objectDefinitions.map { createObject(it, interfaces) }
        val unions = unionDefinitions.map { createUnionObject(it, objects) }
        val inputObjects = inputObjectDefinitions.map { createInputObject(it) }
        val enums = enumDefinitions.map { createEnumObject(it) }

        // Assign type resolver to interfaces now that we know all of the object types
        interfaces.forEach { (it.typeResolver as TypeResolverProxy).typeResolver = InterfaceTypeResolver(dictionary.inverse(), it, objects) }
        unions.forEach { (it.typeResolver as TypeResolverProxy).typeResolver = UnionTypeResolver(dictionary.inverse(), it, objects) }

        // Find query type and mutation type (if mutation type exists)
        val query = objects.find { it.name == queryName } ?: throw SchemaError("Expected a Query object with name '$queryName' but found none!")
        val mutation = objects.find { it.name == mutationName } ?: if(mutationType != null) throw SchemaError("Expected a Mutation object with name '$mutationName' but found none!") else null

        return SchemaObjects(query, mutation, (objects + inputObjects + enums + interfaces + unions).toSet())
    }

    /**
     * Parses the given schema with respect to the given dictionary and returns a GraphQLSchema
     */
    fun makeExecutableSchema(): GraphQLSchema = parseSchemaObjects().toSchema()

    private fun getResolver(name: String): Resolver {
        return resolvers[name] ?: getDataClassResolver(name) ?: throw SchemaError("Expected resolver or data class with name '$name' but found none!")
    }

    private fun  getDataClassResolver(name: String): Resolver? {
        return NoResolver(dictionary[name] ?: return null, dictionary)
    }

    private fun createObject(definition: ObjectTypeDefinition, interfaces: List<GraphQLInterfaceType>): GraphQLObjectType {
        val name = definition.name
        val resolver = getResolver(name)
        val builder = GraphQLObjectType.newObject()
            .name(name)
            .definition(definition)
            .description(getDocumentation(definition))

        definition.implements.forEach { implementsDefinition ->
            val interfaceName = (implementsDefinition as TypeName).name
            builder.withInterface(interfaces.find { it.name == interfaceName } ?: throw SchemaError("Expected interface type with name '$interfaceName' but found none!"))
        }

        definition.fieldDefinitions.forEach { fieldDefinition ->
            builder.field { field ->
                createFieldDefinition(field, fieldDefinition)
                field.dataFetcher(ResolverDataFetcher.create(resolver, fieldDefinition.name, fieldDefinition.inputValueDefinitions))
            }
        }

        return builder.build()
    }

    private fun createInputObject(definition: InputObjectTypeDefinition): GraphQLInputObjectType {
        val builder = GraphQLInputObjectType.newInputObject()
            .name(definition.name)
            .definition(definition)
            .description(getDocumentation(definition))

        definition.inputValueDefinitions.forEach { inputDefinition ->
            builder.field { field ->
                field.name(inputDefinition.name)
                field.definition(inputDefinition)
                field.description(getDocumentation(inputDefinition))
                field.defaultValue(inputDefinition.defaultValue)
                field.type(determineInputType(inputDefinition.type))
            }
        }

        return builder.build()
    }

    private fun createEnumObject(definition: EnumTypeDefinition): GraphQLEnumType {
        val name = definition.name
        val type = dictionary[name] ?: throw SchemaError("Expected enum with name '$name' but found none!")
        if (!type.isEnum) throw SchemaError("Type '$name' is declared as an enum in the GraphQL schema but is not a Java enum!")

        val builder = GraphQLEnumType.newEnum()
            .name(name)
            .definition(definition)
            .description(getDocumentation(definition))

        definition.enumValueDefinitions.forEach { enumDefinition ->
            val enumName = enumDefinition.name
            val enumValue = type.enumConstants.find { it.toString() == enumName } ?: throw SchemaError("Expected value for name '$enumName' in enum '${type.simpleName}' but found none!")
<<<<<<< HEAD
            builder.value(enumName, enumValue, getDocumentation(enumDefinition))
=======
            getDeprecated(enumDefinition.directives).let {
                when (it) {
                    is String -> builder.value(enumName, enumValue, getDocumentation(enumDefinition.directives), it)
                    else -> builder.value(enumName, enumValue, getDocumentation(enumDefinition.directives))
                }
            }
>>>>>>> 6724af48
        }

        return builder.build()
    }

    private fun createInterfaceObject(definition: InterfaceTypeDefinition): GraphQLInterfaceType {
        val name = definition.name
        val builder = GraphQLInterfaceType.newInterface()
            .name(name)
            .definition(definition)
            .description(getDocumentation(definition))
            .typeResolver(TypeResolverProxy())

        definition.fieldDefinitions.forEach { fieldDefinition ->
            builder.field { field -> createFieldDefinition(field, fieldDefinition) }
        }

        return builder.build()
    }

    private fun createUnionObject(definition: UnionTypeDefinition, types: List<GraphQLObjectType>): GraphQLUnionType {
        val name = definition.name
        val builder = GraphQLUnionType.newUnionType()
            .name(name)
            .definition(definition)
            .description(getDocumentation(definition))
            .typeResolver(TypeResolverProxy())

        definition.memberTypes.forEach {
            val typeName = (it as TypeName).name
            builder.possibleType(types.find { it.name == typeName } ?: throw SchemaError("Expected object type '$typeName' for union type '$name', but found none!"))
        }

        return builder.build()
    }

    private fun createFieldDefinition(field: GraphQLFieldDefinition.Builder, fieldDefinition : FieldDefinition): GraphQLFieldDefinition.Builder {
        field.name(fieldDefinition.name)
<<<<<<< HEAD
        field.definition(fieldDefinition)
        field.description(getDocumentation(fieldDefinition))
=======
        field.description(getDocumentation(fieldDefinition.directives))
        getDeprecated(fieldDefinition.directives)?.let { field.deprecate(it) }
>>>>>>> 6724af48
        field.type(determineOutputType(fieldDefinition.type))
        fieldDefinition.inputValueDefinitions.forEach { argumentDefinition ->
            field.argument { argument ->
                argument.name(argumentDefinition.name)
                argument.definition(argumentDefinition)
                argument.description(getDocumentation(argumentDefinition))
                argument.defaultValue(argumentDefinition.defaultValue)
                argument.type(determineInputType(argumentDefinition.type))
            }
        }
        return field
    }

    private fun determineOutputType(typeDefinition: Type) = determineType(typeDefinition) as GraphQLOutputType
    private fun determineInputType(typeDefinition: Type) = determineType(typeDefinition) as GraphQLInputType

    private fun determineType(typeDefinition: Type): GraphQLType =
        when (typeDefinition) {
            is ListType -> GraphQLList(determineType(typeDefinition.type))
            is NonNullType -> GraphQLNonNull(determineType(typeDefinition.type))
            is TypeName -> graphQLScalars[typeDefinition.name] ?: userScalars[typeDefinition.name] ?: GraphQLTypeReference(typeDefinition.name)
            else -> throw SchemaError("Unknown type: $typeDefinition")
        }

<<<<<<< HEAD
    private fun getDocumentation(node: AbstractNode): String = node.comments.map { it.content.trim() }.joinToString("\n")
=======
    private fun getDocumentation(directives: List<Directive>): String? {
        return (getDirective(directives, "doc")?.arguments?.find {
            "description".startsWith(it.name) && it.value is StringValue
        }?.value as StringValue?)?.value
    }

    /**
     * Returns an optional [String] describing a deprecated field/enum.
     * If a deprecation directive was defined using the @deprecated directive,
     * then a String containing either the contents of the 'reason' argument, if present, or a default
     * message defined in [DEFAULT_DEPRECATION_MESSAGE] will be returned. Otherwise, [null] will be returned
     * indicating no deprecation directive was found within the directives list.
     */
    private fun getDeprecated(directives: List<Directive>): String? =
        getDirective(directives, "deprecated")?.let { directive ->
            (directive.arguments.find { it.name == "reason" }?.value as? StringValue)?.value ?:
              DEFAULT_DEPRECATION_MESSAGE
        }

    private fun getDirective(directives: List<Directive>, name: String): Directive? = directives.find {
        it.name == name
    }
>>>>>>> 6724af48
}

class SchemaError(message: String, cause: Throwable? = null) : RuntimeException(message, cause)

val graphQLScalars = listOf(
    GraphQLInt,
    GraphQLLong,
    GraphQLFloat,
    GraphQLString,
    GraphQLBoolean,
    GraphQLID,
    GraphQLBigInteger,
    GraphQLBigDecimal,
    GraphQLByte,
    GraphQLShort,
    GraphQLChar
).associateBy { it.name }<|MERGE_RESOLUTION|>--- conflicted
+++ resolved
@@ -20,7 +20,6 @@
 import graphql.language.EnumTypeDefinition
 import graphql.language.FieldDefinition
 import graphql.language.InputObjectTypeDefinition
-import graphql.language.InputValueDefinition
 import graphql.language.InterfaceTypeDefinition
 import graphql.language.ListType
 import graphql.language.NonNullType
@@ -284,16 +283,12 @@
         definition.enumValueDefinitions.forEach { enumDefinition ->
             val enumName = enumDefinition.name
             val enumValue = type.enumConstants.find { it.toString() == enumName } ?: throw SchemaError("Expected value for name '$enumName' in enum '${type.simpleName}' but found none!")
-<<<<<<< HEAD
-            builder.value(enumName, enumValue, getDocumentation(enumDefinition))
-=======
             getDeprecated(enumDefinition.directives).let {
                 when (it) {
-                    is String -> builder.value(enumName, enumValue, getDocumentation(enumDefinition.directives), it)
-                    else -> builder.value(enumName, enumValue, getDocumentation(enumDefinition.directives))
+                    is String -> builder.value(enumName, enumValue, getDocumentation(enumDefinition), it)
+                    else -> builder.value(enumName, enumValue, getDocumentation(enumDefinition))
                 }
             }
->>>>>>> 6724af48
         }
 
         return builder.build()
@@ -332,13 +327,9 @@
 
     private fun createFieldDefinition(field: GraphQLFieldDefinition.Builder, fieldDefinition : FieldDefinition): GraphQLFieldDefinition.Builder {
         field.name(fieldDefinition.name)
-<<<<<<< HEAD
+        field.description(getDocumentation(fieldDefinition))
         field.definition(fieldDefinition)
-        field.description(getDocumentation(fieldDefinition))
-=======
-        field.description(getDocumentation(fieldDefinition.directives))
         getDeprecated(fieldDefinition.directives)?.let { field.deprecate(it) }
->>>>>>> 6724af48
         field.type(determineOutputType(fieldDefinition.type))
         fieldDefinition.inputValueDefinitions.forEach { argumentDefinition ->
             field.argument { argument ->
@@ -363,14 +354,7 @@
             else -> throw SchemaError("Unknown type: $typeDefinition")
         }
 
-<<<<<<< HEAD
     private fun getDocumentation(node: AbstractNode): String = node.comments.map { it.content.trim() }.joinToString("\n")
-=======
-    private fun getDocumentation(directives: List<Directive>): String? {
-        return (getDirective(directives, "doc")?.arguments?.find {
-            "description".startsWith(it.name) && it.value is StringValue
-        }?.value as StringValue?)?.value
-    }
 
     /**
      * Returns an optional [String] describing a deprecated field/enum.
@@ -382,13 +366,12 @@
     private fun getDeprecated(directives: List<Directive>): String? =
         getDirective(directives, "deprecated")?.let { directive ->
             (directive.arguments.find { it.name == "reason" }?.value as? StringValue)?.value ?:
-              DEFAULT_DEPRECATION_MESSAGE
+                DEFAULT_DEPRECATION_MESSAGE
         }
 
     private fun getDirective(directives: List<Directive>, name: String): Directive? = directives.find {
         it.name == name
     }
->>>>>>> 6724af48
 }
 
 class SchemaError(message: String, cause: Throwable? = null) : RuntimeException(message, cause)
